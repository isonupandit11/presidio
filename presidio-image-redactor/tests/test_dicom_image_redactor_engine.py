"""Test suite for dicom_image_redactor_engine.py"""
from pathlib import Path
import tempfile
import os
import numpy as np
from PIL import Image
import pydicom
<<<<<<< HEAD
from presidio_image_redactor.dicom_image_redactor_engine import DicomImageRedactorEngine
from presidio_image_redactor.entities.image_recognizer_result import (
    ImageRecognizerResult,
)
from typing import Union, Tuple, TypeVar
=======
from presidio_image_redactor import DicomImageRedactorEngine
from typing import Union, Tuple
>>>>>>> 5512a39c
import pytest

T = TypeVar('T')

SCRIPT_DIR = os.path.dirname(__file__)
TEST_DICOM_PARENT_DIR = f"{SCRIPT_DIR}/test_data"
TEST_DICOM_DIR_1 = f"{SCRIPT_DIR}/test_data/dicom_dir_1"
TEST_DICOM_DIR_2 = f"{SCRIPT_DIR}/test_data/dicom_dir_1/dicom_dir_2"
TEST_DICOM_DIR_3 = f"{SCRIPT_DIR}/test_data/dicom_dir_1/dicom_dir_3"
TEST_NUMPY_DIR = f"{SCRIPT_DIR}/test_data/numpy_arrays"
TEST_PNG_DIR = f"{SCRIPT_DIR}/test_data/png_images"


@pytest.fixture(scope="module")
def mock_engine():
    """Instance of the DicomImageRedactorEngine"""
    # Arrange

    # Act
    dicom_image_redactor_engine = DicomImageRedactorEngine()

    return dicom_image_redactor_engine


# ------------------------------------------------------
# DicomImageRedactorEngine._get_all_dcm_files()
# ------------------------------------------------------
@pytest.mark.parametrize(
    "dcm_dir, expected_list",
    [
        (
            Path(TEST_DICOM_PARENT_DIR),
            [
                Path(TEST_DICOM_PARENT_DIR, "0_ORIGINAL.dcm"),
                Path(TEST_DICOM_PARENT_DIR, "RGB_ORIGINAL.dcm"),
                Path(TEST_DICOM_DIR_2, "1_ORIGINAL.DCM"),
                Path(TEST_DICOM_DIR_2, "2_ORIGINAL.dicom"),
                Path(TEST_DICOM_DIR_3, "3_ORIGINAL.DICOM"),
            ],
        ),
        (
            Path(TEST_DICOM_DIR_1),
            [
                Path(TEST_DICOM_DIR_2, "1_ORIGINAL.DCM"),
                Path(TEST_DICOM_DIR_2, "2_ORIGINAL.dicom"),
                Path(TEST_DICOM_DIR_3, "3_ORIGINAL.DICOM"),
            ],
        ),
        (
            Path(TEST_DICOM_DIR_2),
            [
                Path(TEST_DICOM_DIR_2, "1_ORIGINAL.DCM"),
                Path(TEST_DICOM_DIR_2, "2_ORIGINAL.dicom"),
            ],
        ),
        (
            Path(TEST_DICOM_DIR_3),
            [
                Path(TEST_DICOM_DIR_3, "3_ORIGINAL.DICOM"),
            ],
        ),
    ],
)
def test_get_all_dcm_files_happy_path(
    mock_engine: DicomImageRedactorEngine, dcm_dir: Path, expected_list: list
):
    """Test happy path for DicomImageRedactorEngine._get_all_dcm_files

    Args:
        dcm_dir (pathlib.Path): Path to a directory containing at least one .dcm file.
        expected_list (list): List of pathlib Path objects.
    """
    # Arrange

    # Act
    test_files = mock_engine._get_all_dcm_files(dcm_dir)
    print("test_files")
    print(test_files)
    print("expected file")
    print(expected_list)

    # Assert
    assert set(test_files) == set(expected_list)


# ------------------------------------------------------
# DicomImageRedactorEngine._check_if_greyscale()
# ------------------------------------------------------
@pytest.mark.parametrize(
    "dcm_file, expected_result",
    [
        (Path(TEST_DICOM_PARENT_DIR, "0_ORIGINAL.dcm"), True),
        (Path(TEST_DICOM_PARENT_DIR, "RGB_ORIGINAL.dcm"), False),
    ],
)
def test_check_if_greyscale_happy_path(
    mock_engine: DicomImageRedactorEngine, dcm_file: Path, expected_result: bool
):
    """Test happy path for DicomImageRedactorEngine._check_if_greyscale

    Args:
        dcm_file (pathlib.Path): Path to a DICOM file.
        expected_result (bool): Expected output of _check_if_greyscale.
    """
    # Arrange
    test_instance = pydicom.dcmread(dcm_file)

    # Act
    test_is_greyscale = mock_engine._check_if_greyscale(test_instance)

    # Assert
    assert test_is_greyscale == expected_result


# ------------------------------------------------------
# DicomImageRedactorEngine._rescale_dcm_pixel_array()
# ------------------------------------------------------
@pytest.mark.parametrize(
    "dcm_file, is_greyscale",
    [
        (Path(TEST_DICOM_PARENT_DIR, "0_ORIGINAL.dcm"), True),
        (Path(TEST_DICOM_PARENT_DIR, "RGB_ORIGINAL.dcm"), False),
        (Path(TEST_DICOM_DIR_2, "1_ORIGINAL.DCM"), True),
        (Path(TEST_DICOM_DIR_2, "2_ORIGINAL.dicom"), True),
        (Path(TEST_DICOM_DIR_3, "3_ORIGINAL.DICOM"), True),
    ],
)
def test_check_if_greyscale_happy_path(
    mock_engine: DicomImageRedactorEngine, dcm_file: Path, is_greyscale: bool
):
    """Test happy path for DicomImageRedactorEngine._rescale_dcm_pixel_array

    Args:
        dcm_file (pathlib.Path): Path to a DICOM file.
        is_greyscale (bool): If loaded DICOM image is greyscale or not.
    """
    # Arrange
    test_instance = pydicom.dcmread(dcm_file)
    test_original_image = test_instance.pixel_array

    # Act
    test_scaled_image = mock_engine._rescale_dcm_pixel_array(
        test_instance, is_greyscale
    )

    # Assert
    assert np.shape(test_original_image) == np.shape(test_scaled_image)
    assert np.min(test_scaled_image) >= 0
    assert np.max(test_scaled_image) <= 255
    if is_greyscale is True:
        assert np.max(test_original_image) != np.max(test_scaled_image)
        assert len(np.shape(test_scaled_image)) == 2
    else:
        assert len(np.shape(test_scaled_image)) == 3


# ------------------------------------------------------
# DicomImageRedactorEngine._save_pixel_array_as_png()
# ------------------------------------------------------
@pytest.mark.parametrize(
    "dcm_file, is_greyscale, rescaled_image_numpy_path",
    [
        (
            Path(TEST_DICOM_PARENT_DIR, "0_ORIGINAL.dcm"),
            True,
            Path(TEST_NUMPY_DIR, "0_ORIGINAL.npy"),
        ),
        (
            Path(TEST_DICOM_PARENT_DIR, "RGB_ORIGINAL.dcm"),
            False,
            Path(TEST_NUMPY_DIR, "RGB_ORIGINAL.npy"),
        ),
        (
            Path(TEST_DICOM_DIR_2, "1_ORIGINAL.DCM"),
            True,
            Path(TEST_NUMPY_DIR, "1_ORIGINAL.npy"),
        ),
        (
            Path(TEST_DICOM_DIR_2, "2_ORIGINAL.dicom"),
            True,
            Path(TEST_NUMPY_DIR, "2_ORIGINAL.npy"),
        ),
        (
            Path(TEST_DICOM_DIR_3, "3_ORIGINAL.DICOM"),
            True,
            Path(TEST_NUMPY_DIR, "3_ORIGINAL.npy"),
        ),
    ],
)
def test_save_pixel_array_as_png_happy_path(
    mock_engine: DicomImageRedactorEngine,
    dcm_file: Path,
    is_greyscale: bool,
    rescaled_image_numpy_path: Path,
):
    """Test happy path for DicomImageRedactorEngine._save_pixel_array_as_png

    Args:
        dcm_file (pathlib.Path): Path to a DICOM file.
        is_greyscale (bool): If loaded DICOM image is greyscale or not.
        rescaled_image_numpy_path (pathlib.Path): Path to file containing numpy array of rescaled image.
    """
    # Arrange
    test_instance = pydicom.dcmread(dcm_file)
    test_image = mock_engine._rescale_dcm_pixel_array(test_instance, is_greyscale)
    filename = "test"
    with open(rescaled_image_numpy_path, "rb") as f:
        loaded_numpy_array = np.load(f)

    with tempfile.TemporaryDirectory() as tmpdirname:
        # Act
        _ = mock_engine._save_pixel_array_as_png(
            test_image, is_greyscale, filename, tmpdirname
        )

        # Assert
        assert np.shape(test_image) == np.shape(loaded_numpy_array)
        assert f"{filename}.png" in os.listdir(tmpdirname)


# ------------------------------------------------------
# DicomImageRedactorEngine._convert_dcm_to_png()
# ------------------------------------------------------
def test_convert_dcm_to_png_happy_path(mocker):
    """Test happy path for DicomImageRedactorEngine._convert_dcm_to_png"""
    # Arrange
    mock_dcm_read = mocker.patch(
        "presidio_image_redactor.dicom_image_redactor_engine.pydicom.dcmread",
        return_value=None,
    )
    mock_check_if_gresycale = mocker.patch.object(
        DicomImageRedactorEngine,
        "_check_if_greyscale",
        return_value=True,
    )
    mock_rescale_dcm_pixel_array = mocker.patch.object(
        DicomImageRedactorEngine,
        "_rescale_dcm_pixel_array",
        return_value=np.array([1, 2, 3]),
    )
    mock_save_array_as_png = mocker.patch.object(
        DicomImageRedactorEngine, "_save_pixel_array_as_png", return_value=None
    )
    mock_engine = DicomImageRedactorEngine()

    with tempfile.TemporaryDirectory() as tmpdirname:
        # Act
        _, _ = mock_engine._convert_dcm_to_png(Path("filename.dcm"), tmpdirname)

        # Assert
        assert mock_dcm_read.call_count == 1
        assert mock_check_if_gresycale.call_count == 1
        assert mock_rescale_dcm_pixel_array.call_count == 1
        assert mock_save_array_as_png.call_count == 1


# ------------------------------------------------------
# DicomImageRedactorEngine._get_bg_color()
# ------------------------------------------------------
@pytest.mark.parametrize(
    "png_file, is_greyscale, invert_flag, expected_bg_color",
    [
        (Path(TEST_PNG_DIR, "0_ORIGINAL.png"), True, False, 243),
        (Path(TEST_PNG_DIR, "RGB_ORIGINAL.png"), False, False, (0, 0, 0)),
        (Path(TEST_PNG_DIR, "1_ORIGINAL.png"), True, False, 0),
        (Path(TEST_PNG_DIR, "2_ORIGINAL.png"), True, False, 0),
        (Path(TEST_PNG_DIR, "3_ORIGINAL.png"), True, False, 0),
        (Path(TEST_PNG_DIR, "0_ORIGINAL.png"), True, True, 12),
        (Path(TEST_PNG_DIR, "RGB_ORIGINAL.png"), False, True, (255, 255, 255)),
        (Path(TEST_PNG_DIR, "1_ORIGINAL.png"), True, True, 255),
        (Path(TEST_PNG_DIR, "2_ORIGINAL.png"), True, True, 255),
        (Path(TEST_PNG_DIR, "3_ORIGINAL.png"), True, True, 255),
    ],
)
def test_get_bg_color_happy_path(
    mock_engine: DicomImageRedactorEngine,
    png_file: Path,
    is_greyscale: bool,
    invert_flag: bool,
    expected_bg_color: Union[int, Tuple[int, int, int]],
):
    """Test happy path for DicomImageRedactorEngine._get_bg_color

    Args:
        png_file (pathlib.Path): Path to a PNG file.
        is_greyscale (bool): If loaded DICOM image is greyscale or not.
        invert_flag (bool): True if we want to invert image colors to get foreground.
        expected_bg_color (int or Tuple of int): The expected background color of the image.
    """
    # Arrange
    test_image = Image.open(png_file)

    # Act
    test_bg_color = mock_engine._get_bg_color(test_image, is_greyscale, invert_flag)

    # Assert
    assert test_bg_color == expected_bg_color


# ------------------------------------------------------
# DicomImageRedactorEngine._get_array_corners()
# ------------------------------------------------------
@pytest.mark.parametrize(
    "dcm_file, crop_ratio",
    [
        (Path(TEST_DICOM_PARENT_DIR, "0_ORIGINAL.dcm"), 0.5),
        (Path(TEST_DICOM_DIR_2, "1_ORIGINAL.DCM"), 0.5),
        (Path(TEST_DICOM_DIR_2, "2_ORIGINAL.dicom"), 0.5),
        (Path(TEST_DICOM_DIR_3, "3_ORIGINAL.DICOM"), 0.5),
        (Path(TEST_DICOM_PARENT_DIR, "0_ORIGINAL.dcm"), 0.75),
        (Path(TEST_DICOM_DIR_2, "1_ORIGINAL.DCM"), 0.25),
        (Path(TEST_DICOM_DIR_2, "2_ORIGINAL.dicom"), 0.31),
        (Path(TEST_DICOM_DIR_3, "3_ORIGINAL.DICOM"), 0.83),
    ],
)
def test_get_array_corners_happy_path(
    mock_engine: DicomImageRedactorEngine,
    dcm_file: Path,
    crop_ratio: float,
):
    """Test happy path for DicomImageRedactorEngine._get_array_corners

    Args:
        dcm_file (pathlib.Path): Path to a DICOM file.
        crop_ratio (float): Ratio to crop to.
    """
    # Arrange
    test_instance = pydicom.dcmread(dcm_file)
    test_pixel_array = test_instance.pixel_array
    full_width = test_pixel_array.shape[0]
    full_height = test_pixel_array.shape[1]
    full_min_pixel_val = np.min(test_pixel_array)
    full_max_pixel_val = np.max(test_pixel_array)

    # Act
    test_cropped_array = mock_engine._get_array_corners(test_pixel_array, crop_ratio)
    cropped_width = test_cropped_array.shape[0]
    cropped_height = test_cropped_array.shape[1]
    cropped_min_pixel_val = np.min(test_cropped_array)
    cropped_max_pixel_val = np.max(test_cropped_array)

    # Assert
    assert cropped_width * cropped_height < full_width * full_height
    assert cropped_min_pixel_val >= full_min_pixel_val
    assert cropped_max_pixel_val <= full_max_pixel_val


@pytest.mark.parametrize(
    "crop_ratio, expected_error_type",
    [
        (0, "ValueError"),
        (-0.4, "ValueError"),
        (1.3, "ValueError"),
    ],
)
def test_get_array_corners_exceptions(
    mock_engine: DicomImageRedactorEngine, crop_ratio: float, expected_error_type: str
):
    """Test error handling of _get_array_corners

    Args:
        crop_ratio (float): Ratio to crop to.
        expected_error_type (str): Type of error we expect to be raised.
    """
    with pytest.raises(Exception) as exc_info:
        # Arrange
        dcm_file = Path(TEST_DICOM_PARENT_DIR, "RGB_ORIGINAL.dcm")
        test_instance = pydicom.dcmread(dcm_file)
        test_pixel_array = test_instance.pixel_array

        # Act
        _ = mock_engine._get_array_corners(test_pixel_array, crop_ratio)

        # Assert
        assert expected_error_type == exc_info.typename


# ------------------------------------------------------
# DicomImageRedactorEngine._get_most_common_pixel_value()
# ------------------------------------------------------
@pytest.mark.parametrize(
    "dcm_file, fill, expected_color",
    [
        (Path(TEST_DICOM_PARENT_DIR, "0_ORIGINAL.dcm"), "contrast", 50),
        (Path(TEST_DICOM_DIR_2, "1_ORIGINAL.DCM"), "contrast", 16383),
        (Path(TEST_DICOM_DIR_2, "2_ORIGINAL.dicom"), "contrast", 32767),
        (Path(TEST_DICOM_DIR_3, "3_ORIGINAL.DICOM"), "contrast", 4095),
        (Path(TEST_DICOM_PARENT_DIR, "0_ORIGINAL.dcm"), "background", 973),
        (Path(TEST_DICOM_DIR_2, "1_ORIGINAL.DCM"), "background", 0),
        (Path(TEST_DICOM_DIR_2, "2_ORIGINAL.dicom"), "background", 0),
        (Path(TEST_DICOM_DIR_3, "3_ORIGINAL.DICOM"), "background", 0),
    ],
)
def test_get_most_common_pixel_value_happy_path(
    mock_engine: DicomImageRedactorEngine,
    dcm_file: Path,
    fill: str,
    expected_color: Union[int, Tuple[int, int, int]],
):
    """Test happy path for DicomImageRedactorEngine._get_most_common_pixel_value

    Args:
        dcm_file (pathlib.Path): Path to a DICOM file.
        fill (str): Color setting to use ("contrast" or "background").
        expected_color (int or Tuple of int): The expected color returned for the image.
    """
    # Arrange
    crop_ratio = 0.75
    test_instance = pydicom.dcmread(dcm_file)

    # Act
    test_color = mock_engine._get_most_common_pixel_value(
        test_instance, crop_ratio, fill
    )

    # Assert
    assert test_color == expected_color


@pytest.mark.parametrize(
    "dcm_file, expected_error_type",
    [
        (Path(TEST_DICOM_PARENT_DIR, "RGB_ORIGINAL.dcm"), "TypeError"),
    ],
)
def test_get_most_common_pixel_value_exceptions(
    mock_engine: DicomImageRedactorEngine, dcm_file: Path, expected_error_type: str
):
    """Test error handling of _get_most_common_pixel_value

    Args:
        dcm_file (pathlib.Path): Path to a DICOM file.
        expected_error_type (str): Type of error we expect to be raised.
    """
    with pytest.raises(Exception) as exc_info:
        # Arrange
        crop_ratio = 0.75
        test_instance = pydicom.dcmread(dcm_file)

        # Act
        _ = mock_engine._get_most_common_pixel_value(
            test_instance, crop_ratio, "contrast"
        )

        # Assert
        assert expected_error_type == exc_info.typename


# ------------------------------------------------------
# DicomImageRedactorEngine._add_padding()
# ------------------------------------------------------
@pytest.mark.parametrize(
    "png_file, is_greyscale, padding_width",
    [
        (Path(TEST_PNG_DIR, "0_ORIGINAL.png"), True, 15),
        (Path(TEST_PNG_DIR, "RGB_ORIGINAL.png"), False, 15),
        (Path(TEST_PNG_DIR, "1_ORIGINAL.png"), True, 15),
        (Path(TEST_PNG_DIR, "2_ORIGINAL.png"), True, 15),
        (Path(TEST_PNG_DIR, "3_ORIGINAL.png"), True, 15),
        (Path(TEST_PNG_DIR, "0_ORIGINAL.png"), True, 30),
        (Path(TEST_PNG_DIR, "0_ORIGINAL.png"), True, 99),
    ],
)
def test_add_padding_happy_path(
    mock_engine: DicomImageRedactorEngine,
    png_file: Path,
    is_greyscale: bool,
    padding_width: int,
):
    """Test happy path for DicomImageRedactorEngine._add_padding

    Args:
        png_file (pathlib.Path): Path to a PNG file.
        is_greyscale (bool): If loaded DICOM image is greyscale or not.
        padding_width (int): Pixel width of padding (uniform).
    """
    # Arrange
    test_image = Image.open(png_file)

    # Act
    test_image_with_padding = mock_engine._add_padding(
        test_image, is_greyscale, padding_width
    )

    # Assert
    assert test_image_with_padding.height - test_image.height == 2 * padding_width
    assert test_image_with_padding.width - test_image.width == 2 * padding_width


@pytest.mark.parametrize(
    "png_file, is_greyscale, padding_width, expected_error_type",
    [
        (Path(TEST_PNG_DIR, "0_ORIGINAL.png"), True, -1, "ValueError"),
        (Path(TEST_PNG_DIR, "0_ORIGINAL.png"), True, 0, "ValueError"),
        (Path(TEST_PNG_DIR, "0_ORIGINAL.png"), True, 200, "ValueError"),
    ],
)
def test_add_padding_exceptions(
    mock_engine: DicomImageRedactorEngine,
    png_file: Path,
    is_greyscale: bool,
    padding_width: int,
    expected_error_type: str,
):
    """Test error handling of _add_padding

    Args:
        png_file (pathlib.Path): Path to a PNG file.
        is_greyscale (bool): If loaded DICOM image is greyscale or not.
        padding_width (int): Pixel width of padding (uniform).
        expected_error_type (str): Type of error we expect to be raised.
    """
    with pytest.raises(Exception) as exc_info:
        # Arrange
        test_image = Image.open(png_file)

        # Act
        _, _ = mock_engine._add_padding(test_image, is_greyscale, padding_width)

    # Assert
    assert expected_error_type == exc_info.typename


# ------------------------------------------------------
# DicomImageRedactorEngine._copy_files_for_processing()
# ------------------------------------------------------
@pytest.mark.parametrize(
    "src_path, expected_num_of_files",
    [
        (Path(TEST_DICOM_PARENT_DIR, "0_ORIGINAL.dcm"), 1),
        (Path(TEST_DICOM_PARENT_DIR), 15),
        (Path(TEST_DICOM_DIR_1), 3),
        (Path(TEST_DICOM_DIR_2), 2),
        (Path(TEST_DICOM_DIR_3), 1),
        (Path(TEST_PNG_DIR), 5),
        (Path(TEST_NUMPY_DIR), 5),
    ],
)
def test_copy_files_for_processing_happy_path(
    mock_engine: DicomImageRedactorEngine, src_path: Path, expected_num_of_files: int
):
    """Test happy path for DicomImageRedactorEngine._copy_files_for_processing

    Args:
        src_path (pathlib.Path): Path to a file or directory to copy.
        expected_num_of_files (int): Expected number of files to be copied.
    """
    # Arrange

    with tempfile.TemporaryDirectory() as tmpdirname:
        # Act
        test_dst_path = mock_engine._copy_files_for_processing(src_path, tmpdirname)

        # Arrange
        p = Path(tmpdirname).glob(f"**/*")
        files = [x for x in p if x.is_file()]

        # Assert
        assert Path(tmpdirname) < test_dst_path
        assert expected_num_of_files == len(files)


# ------------------------------------------------------
# DicomImageRedactorEngine._get_text_metadata()
# ------------------------------------------------------
@pytest.mark.parametrize(
    "dcm_path, metadata_text_len, is_name_true_len, is_patient_true_len",
    [
        (Path(TEST_DICOM_PARENT_DIR, "0_ORIGINAL.dcm"), 82, 4, 6),
        (Path(TEST_DICOM_PARENT_DIR, "RGB_ORIGINAL.dcm"), 93, 9, 10),
        (Path(TEST_DICOM_DIR_2, "1_ORIGINAL.DCM"), 83, 9, 8),
        (Path(TEST_DICOM_DIR_2, "2_ORIGINAL.dicom"), 118, 6, 10),
        (Path(TEST_DICOM_DIR_3, "3_ORIGINAL.DICOM"), 135, 8, 10),
    ],
)
def test_get_text_metadata_happy_path(
    mock_engine: DicomImageRedactorEngine,
    dcm_path: Path,
    metadata_text_len: int,
    is_name_true_len: int,
    is_patient_true_len: int,
):
    """Test happy path for DicomImageRedactorEngine._get_text_metadata

    Args:
        dcm_path (pathlib.Path): Path to DICOM file.
        metadata_text_len (int): Length of the expected returned metadata_text list.
        is_name_true_len (int): Number of true values in the returned is_name list.
        is_patient_true_len (int): Number of true values in the returned is_name list.
    """
    # Arrange
    test_instance = pydicom.dcmread(dcm_path)

    # Act
    test_metadata_text, test_is_name, test_is_patient = mock_engine._get_text_metadata(
        test_instance
    )

    # Assert
    idx_is_name = list(np.where(np.array(test_is_name) == True)[0])
    idx_is_patient = list(np.where(np.array(test_is_patient) == True)[0])

    assert len(test_metadata_text) == len(test_is_name) == len(test_is_patient)
    assert len(idx_is_name) == is_name_true_len
    assert len(idx_is_patient) == is_patient_true_len
    assert type(test_metadata_text[idx_is_name[0]]) == str


# ------------------------------------------------------
# DicomImageRedactorEngine._process_names()
# ------------------------------------------------------
@pytest.mark.parametrize(
    "text_metadata, is_name, expected_phi_list",
    [
        ([], [], []),
        (
            ["JOHN^DOE", "City Hospital", "12345"],
            [True, False, False],
            [
                "JOHN^DOE",
                "City Hospital",
                "12345",
                "JOHN",
                "DOE",
                "John",
                "Doe",
                "john",
                "doe",
                "JOHN DOE",
                "John Doe",
                "john doe",
            ],
        ),
    ],
)
def test_process_names_happy_path(
    mock_engine: DicomImageRedactorEngine,
    text_metadata: list,
    is_name: list,
    expected_phi_list: list,
):
    """Test happy path for DicomImageRedactorEngine._process_names

    Args:
        text_metadata (list): List of text metadata.
        is_name (list): Whether each element is a name or not.
        expected_phi_list (list): List of expected output.
    """
    # Arrange

    # Act
    test_phi_list = mock_engine._process_names(text_metadata, is_name)

    # Assert
    assert set(test_phi_list) == set(expected_phi_list)


# ------------------------------------------------------
# DicomImageRedactorEngine._add_known_generic_phi()
# ------------------------------------------------------
@pytest.mark.parametrize(
    "phi_list, expected_return_list",
    [
        ([], ["M", "[M]", "F", "[F]", "X", "[X]", "U", "[U]"]),
        (
            ["JOHN^DOE", "City Hospital", "12345"],
            [
                "JOHN^DOE",
                "City Hospital",
                "12345",
                "M",
                "[M]",
                "F",
                "[F]",
                "X",
                "[X]",
                "U",
                "[U]",
            ],
        ),
    ],
)
def test_add_known_generic_phi_happy_path(
    mock_engine: DicomImageRedactorEngine, phi_list: list, expected_return_list: list
):
    """Test happy path for DicomImageRedactorEngine._add_known_generic_phi

    Args:
        phi_list (list): List of PHI.
        expected_return_list (list): List of expected output.
    """
    # Arrange

    # Act
    test_phi_list = mock_engine._add_known_generic_phi(phi_list)

    # Assert
    assert set(test_phi_list) == set(expected_return_list)


# ------------------------------------------------------
# DicomImageRedactorEngine._make_phi_list()
# ------------------------------------------------------
@pytest.mark.parametrize(
    "original_metadata, mock_process_names_val, mock_add_known_val, expected_return_list",
    [
        (
            [
                ["A", "B"],
                "A",
                123,
                "JOHN^DOE",
                "City Hospital",
                "12345",
            ],
            [
                ["A", "B"],
                "A",
                123,
                "JOHN^DOE",
                "City Hospital",
                "12345",
                "JOHN",
                "DOE",
                "John",
                "Doe",
                "john",
                "doe",
                "JOHN DOE",
                "John Doe",
                "john doe",
            ],
            [
                ["A", "B"],
                "A",
                123,
                "JOHN^DOE",
                "City Hospital",
                "12345",
                "JOHN",
                "DOE",
                "John",
                "Doe",
                "john",
                "doe",
                "JOHN DOE",
                "John Doe",
                "john doe",
                "M",
                "[M]",
                "F",
                "[F]",
                "X",
                "[X]",
                "U",
                "[U]",
            ],
            [
                "A",
                "B",
                "123",
                "JOHN^DOE",
                "City Hospital",
                "12345",
                "JOHN",
                "DOE",
                "John",
                "Doe",
                "john",
                "doe",
                "JOHN DOE",
                "John Doe",
                "john doe",
                "M",
                "[M]",
                "F",
                "[F]",
                "X",
                "[X]",
                "U",
                "[U]",
            ],
        ),
    ],
)
def test_make_phi_list_happy_path(
    mocker,
    mock_engine: DicomImageRedactorEngine,
    original_metadata: list,
    mock_process_names_val: list,
    mock_add_known_val: list,
    expected_return_list: list,
):
    """Test happy path for DicomImageRedactorEngine._make_phi_list

    Args:
        original_metadata (list): List extracted metadata (excluding pixel array).
        mock_process_names_val (list): Value to provide to mock process_names.
        mock_add_known_val (list): Value to provide to mock _add_known_generic_phi.
        expected_return_list (list): List of expected output.
    """
    # Arrange
    mock_process_names = mocker.patch(
        "presidio_image_redactor.dicom_image_redactor_engine.DicomImageRedactorEngine._process_names",
        return_value=mock_process_names_val,
    )
    mock_add_known_generic_phi = mocker.patch(
        "presidio_image_redactor.dicom_image_redactor_engine.DicomImageRedactorEngine._add_known_generic_phi",
        return_value=mock_add_known_val,
    )

    # Act
    test_phi_str_list = mock_engine._make_phi_list(original_metadata, [], [])

    # Assert
    assert mock_process_names.call_count == 1
    assert mock_add_known_generic_phi.call_count == 1
    assert set(test_phi_str_list) == set(expected_return_list)


# ------------------------------------------------------
# DicomImageRedactorEngine._set_bbox_color()
# ------------------------------------------------------
@pytest.mark.parametrize(
    "fill, mock_box_color",
    [
        ("contrast", 0),
        ("contrast", (0, 0, 0)),
        ("background", 255),
        ("background", (255, 255, 255)),
    ],
)
def test_set_bbox_color_happy_path(
    mocker,
    fill: str,
    mock_box_color: Union[int, Tuple[int, int, int]],
):
    """Test happy path for DicomImageRedactorEngine._set_bbox_color

    Args:
        fill (str): Determines how box color is selected.
        mock_box_color (int or Tuple of int): Color value to assign to mocker.
    """
    # Arrange
    test_instance = pydicom.dcmread(Path(TEST_DICOM_PARENT_DIR, "0_ORIGINAL.dcm"))

    mock_convert_dcm_to_png = mocker.patch.object(
        DicomImageRedactorEngine, "_convert_dcm_to_png", return_value=[None, True]
    )
    mock_Image_open = mocker.patch(
        "presidio_image_redactor.dicom_image_redactor_engine.Image.open",
        return_value=None,
    )
    mock_get_bg_color = mocker.patch.object(
        DicomImageRedactorEngine,
        "_get_bg_color",
        return_value=mock_box_color,
    )
    mock_engine = DicomImageRedactorEngine()

    # Act
    test_box_color = mock_engine._set_bbox_color(test_instance, fill)

    # Assert
    assert mock_convert_dcm_to_png.call_count == 1
    assert mock_Image_open.call_count == 1
    assert mock_get_bg_color.call_count == 1
    assert test_box_color == mock_box_color


@pytest.mark.parametrize(
    "fill, expected_error_type",
    [
        ("typo", "ValueError"),
        ("somecolor", "ValueError"),
        ("0", "ValueError"),
        ("255", "ValueError"),
    ],
)
def test_set_bbox_color_exceptions(
    mock_engine: DicomImageRedactorEngine,
    fill: str,
    expected_error_type: str,
):
    """Test error handling of _set_bbox_color

    Args:
        fill (str): Determines how box color is selected.
        expected_error_type (str): Type of error we expect to be raised.
    """
    with pytest.raises(Exception) as exc_info:
        # Arrange
        test_instance = pydicom.dcmread(Path(TEST_DICOM_PARENT_DIR, "0_ORIGINAL.dcm"))

        # Act
        _ = mock_engine._set_bbox_color(test_instance, fill)

    # Assert
    assert expected_error_type == exc_info.typename


# ------------------------------------------------------
# DicomImageRedactorEngine._add_redact_box()
# ------------------------------------------------------
@pytest.mark.parametrize(
    "dcm_path, mock_is_greyscale, mock_box_color, bounding_boxes_coordinates",
    [
        (
            Path(TEST_DICOM_PARENT_DIR, "0_ORIGINAL.dcm"),
            True,
            0,
            [
                {"top": 0, "left": 0, "width": 100, "height": 100},
                {"top": 24, "left": 0, "width": 75, "height": 51},
                {"top": 1, "left": 588, "width": 226, "height": 35},
            ],
        ),
        (
            Path(TEST_DICOM_PARENT_DIR, "RGB_ORIGINAL.dcm"),
            False,
            (0, 0, 0),
            [
                {"top": 0, "left": 0, "width": 500, "height": 500},
                {"top": 24, "left": 0, "width": 75, "height": 51},
                {"top": 1, "left": 588, "width": 100, "height": 100},
            ],
        ),
    ],
)
def test_add_redact_box_happy_path(
    mocker,
    dcm_path: Path,
    mock_is_greyscale: bool,
    mock_box_color: Union[int, Tuple[int, int, int]],
    bounding_boxes_coordinates: dict,
):
    """Test happy path for DicomImageRedactorEngine._add_redact_box

    Args:
        dcm_path (pathlib.Path): Path to DICOM file.
        mock_is_greyscale (bool): Value to use when mocking _check_if_greyscale.
        mock_box_color (int or Tuple of int): Color value to assign to mocker.
        bouding_boxes_coordinates (dict): Formatted bbox coordinates.
    """
    # Arrange
    test_instance = pydicom.dcmread(dcm_path)
    crop_ratio = 0.75
    mock_check_if_greyscale = mocker.patch.object(
        DicomImageRedactorEngine,
        "_check_if_greyscale",
        return_value=mock_is_greyscale,
    )
    mock_get_common_pixel = mocker.patch.object(
        DicomImageRedactorEngine,
        "_get_most_common_pixel_value",
        return_value=mock_box_color,
    )
    mock_set_bbox_color = mocker.patch.object(
        DicomImageRedactorEngine,
        "_set_bbox_color",
        return_value=mock_box_color,
    )
    mock_engine = DicomImageRedactorEngine()

    # Act
    test_redacted_instance = mock_engine._add_redact_box(
        test_instance, bounding_boxes_coordinates, crop_ratio
    )

    # Assert
    mock_check_if_greyscale.call_count == 1
    if mock_is_greyscale is True:
        original_pixel_values = np.array(test_instance.pixel_array).flatten()
        redacted_pixel_values = np.array(test_redacted_instance.pixel_array).flatten()
        box_color_pixels_original = len(
            np.where(original_pixel_values == mock_box_color)[0]
        )
        box_color_pixels_redacted = len(
            np.where(redacted_pixel_values == mock_box_color)[0]
        )
        mock_get_common_pixel.call_count == 1
    else:
        list_of_RGB_pixels_original = np.vstack(test_instance.pixel_array).tolist()
        list_of_RGB_pixels_redacted = np.vstack(
            test_redacted_instance.pixel_array
        ).tolist()
        box_color_pixels_original = len(
            np.unique(
                np.where(np.array(list_of_RGB_pixels_original) == mock_box_color)[0]
            )
        )
        box_color_pixels_redacted = len(
            np.unique(
                np.where(np.array(list_of_RGB_pixels_redacted) == mock_box_color)[0]
            )
        )
        mock_set_bbox_color.call_count == 1

    assert box_color_pixels_redacted > box_color_pixels_original


# ------------------------------------------------------
# DicomImageRedactorEngine redact()
# ------------------------------------------------------
@pytest.mark.parametrize(
    "dcm_path",
    [
        (Path(TEST_DICOM_PARENT_DIR, "0_ORIGINAL.dcm")),
        (Path(TEST_DICOM_PARENT_DIR, "0_ORIGINAL.dcm")),
        (Path(TEST_DICOM_PARENT_DIR, "RGB_ORIGINAL.dcm")),
        (Path(TEST_DICOM_DIR_2, "1_ORIGINAL.DCM")),
        (Path(TEST_DICOM_DIR_2, "2_ORIGINAL.dicom")),
        (Path(TEST_DICOM_DIR_3, "3_ORIGINAL.DICOM")),
    ],
)
def test_DicomImageRedactorEngine_redact_happy_path(
    mocker,
    mock_engine: DicomImageRedactorEngine,
    dcm_path: str,
):
    """Test happy path for DicomImageRedactorEngine redact()

    Args:
        mock_engine (DicomImageRedactorEngine): DicomImageRedactorEngine object.
        dcm_path (str): Path to input DICOM file or dir.
        output_dir (str): Path to parent directory to write output to.
        overwrite (bool): True if overwriting original files.
    """
    # Arrange
    test_image = pydicom.dcmread(dcm_path)

    mock_check_greyscale = mocker.patch.object(
        DicomImageRedactorEngine, "_check_if_greyscale", return_value=None
    )
    mock_rescale_dcm = mocker.patch.object(
        DicomImageRedactorEngine, "_rescale_dcm_pixel_array", return_value=None
    )
    mock_save_pixel_array = mocker.patch.object(
        DicomImageRedactorEngine, "_save_pixel_array_as_png", return_value=None
    )
    mock_image_open = mocker.patch(
        "presidio_image_redactor.dicom_image_redactor_engine.Image.open",
        return_value=None,
    )
    mock_add_padding = mocker.patch.object(
        DicomImageRedactorEngine,
        "_add_padding",
        return_value=None,
    )

    mock_get_text_metadata = mocker.patch.object(
        DicomImageRedactorEngine,
        "_get_text_metadata",
        return_value=[None, None, None],
    )
    mock_make_phi_list = mocker.patch.object(
        DicomImageRedactorEngine,
        "_make_phi_list",
        return_value=None,
    )

    mock_pattern_recognizer = mocker.patch(
        "presidio_image_redactor.dicom_image_redactor_engine.PatternRecognizer",
        return_value=None,
    )

    mock_analyze = mocker.patch(
        "presidio_image_redactor.dicom_image_redactor_engine.ImageAnalyzerEngine.analyze",
        return_value=None,
    )

    mock_get_analyze_bbox = mocker.patch(
        "presidio_image_redactor.image_redactor_engine.BboxProcessor.get_bboxes_from_analyzer_results",
        return_value=None,
    )

    mock_remove_bbox_padding = mocker.patch(
        "presidio_image_redactor.image_redactor_engine.BboxProcessor.remove_bbox_padding",
        return_value=None,
    )

    mock_add_redact_box = mocker.patch.object(
        DicomImageRedactorEngine,
        "_add_redact_box",
        return_value=None,
    )

    mock_engine = DicomImageRedactorEngine()

    # Act
    mock_engine.redact(test_image)

    # Assert
    assert mock_check_greyscale.call_count == 1
    assert mock_rescale_dcm.call_count == 1
    assert mock_save_pixel_array.call_count == 1
    assert mock_image_open.call_count == 1
    assert mock_add_padding.call_count == 1
    assert mock_get_text_metadata.call_count == 1
    assert mock_make_phi_list.call_count == 1
    assert mock_pattern_recognizer.call_count == 1
    assert mock_analyze.call_count == 1
    assert mock_get_analyze_bbox.call_count == 1
    assert mock_remove_bbox_padding.call_count == 1
    assert mock_add_redact_box.call_count == 1


@pytest.mark.parametrize(
    "image, expected_error_type",
    [
        (Path(TEST_DICOM_PARENT_DIR), "TypeError"),
        ("path_here", "TypeError"),
        (np.random.randint(255, size=(64, 64)), "TypeError"),
        (Image.fromarray(np.random.randint(255, size=(400, 400),dtype=np.uint8)), "TypeError")
    ],
)
def test_DicomImageRedactorEngine_redact_exceptions(
    mock_engine: DicomImageRedactorEngine,
    image: T,
    expected_error_type: str,
):
    """Test error handling of DicomImageRedactorEngine _redact_single_dicom_image()

    Args:
        mock_engine (DicomImageRedactorEngine): DicomImageRedactorEngine object.
        image (any): Input "image".
        expected_error_type (str): Type of error we expect to be raised.
    """
    with pytest.raises(Exception) as exc_info:
        # Act
        mock_engine.redact(image, "contrast", 25, False, "."
        )

    # Assert
    assert expected_error_type == exc_info.typename

# ------------------------------------------------------
# DicomImageRedactorEngine _redact_single_dicom_image()
# ------------------------------------------------------
@pytest.mark.parametrize(
    "dcm_path, output_dir, overwrite",
    [
        (Path(TEST_DICOM_PARENT_DIR, "0_ORIGINAL.dcm"), "output", False),
        (Path(TEST_DICOM_PARENT_DIR, "0_ORIGINAL.dcm"), "output", True),
        (Path(TEST_DICOM_PARENT_DIR, "RGB_ORIGINAL.dcm"), "output", False),
        (Path(TEST_DICOM_DIR_2, "1_ORIGINAL.DCM"), "output", False),
        (Path(TEST_DICOM_DIR_2, "2_ORIGINAL.dicom"), "output", False),
        (Path(TEST_DICOM_DIR_3, "3_ORIGINAL.DICOM"), "output", False),
    ],
)
def test_DicomImageRedactorEngine_redact_single_dicom_image_happy_path(
    mocker,
    mock_engine: DicomImageRedactorEngine,
    dcm_path: str,
    output_dir: str,
    overwrite: bool,
):
    """Test happy path for DicomImageRedactorEngine _redact_single_dicom_image()

    Args:
        mock_engine (DicomImageRedactorEngine): DicomImageRedactorEngine object.
        dcm_path (str): Path to input DICOM file or dir.
        output_dir (str): Path to parent directory to write output to.
        overwrite (bool): True if overwriting original files.
    """
    # Arrange
    crop_ratio = 0.75
    mock_copy_files = mocker.patch(
        "presidio_image_redactor.dicom_image_redactor_engine.DicomImageRedactorEngine._copy_files_for_processing",
        return_value=dcm_path,
    )
    mock_convert_dcm_to_png = mocker.patch(
        "presidio_image_redactor.dicom_image_redactor_engine.DicomImageRedactorEngine._convert_dcm_to_png",
        return_value=[None, None],
    )
    mock_image_open = mocker.patch(
        "presidio_image_redactor.dicom_image_redactor_engine.Image.open",
        return_value=None,
    )
    mock_add_padding = mocker.patch(
        "presidio_image_redactor.dicom_image_redactor_engine.DicomImageRedactorEngine._add_padding",
        return_value=None,
    )
    mock_get_text_metadata = mocker.patch(
        "presidio_image_redactor.dicom_image_redactor_engine.DicomImageRedactorEngine._get_text_metadata",
        return_value=[None, None, None],
    )
    mock_make_phi_list = mocker.patch(
        "presidio_image_redactor.dicom_image_redactor_engine.DicomImageRedactorEngine._make_phi_list",
        return_value=None,
    )

    mock_pattern_recognizer = mocker.patch(
        "presidio_image_redactor.dicom_image_redactor_engine.PatternRecognizer",
        return_value=None,
    )

    mock_analyze = mocker.patch(
        "presidio_image_redactor.dicom_image_redactor_engine.ImageAnalyzerEngine.analyze",
        return_value=None,
    )

    mock_get_analyze_bbox = mocker.patch(
        "presidio_image_redactor.image_redactor_engine.BboxProcessor.get_bboxes_from_analyzer_results",
        return_value=None,
    )

    mock_remove_bbox_padding = mocker.patch(
        "presidio_image_redactor.image_redactor_engine.BboxProcessor.remove_bbox_padding",
        return_value=None,
    )

    class MockInstance:
        def save_as(self, dst_path: str):
            return None

    mock_add_redact_box = mocker.patch(
        "presidio_image_redactor.dicom_image_redactor_engine.DicomImageRedactorEngine._add_redact_box",
        return_value=MockInstance(),
    )

    # Act
    mock_engine._redact_single_dicom_image(
        dcm_path, crop_ratio, "contrast", 25, overwrite, output_dir
    )

    # Assert
    if overwrite is True:
        assert mock_copy_files.call_count == 0
    else:
        assert mock_copy_files.call_count == 1
    assert mock_convert_dcm_to_png.call_count == 1
    assert mock_image_open.call_count == 1
    assert mock_add_padding.call_count == 1
    assert mock_get_text_metadata.call_count == 1
    assert mock_make_phi_list.call_count == 1
    assert mock_pattern_recognizer.call_count == 1
    assert mock_analyze.call_count == 1
    assert mock_get_analyze_bbox.call_count == 1
    assert mock_remove_bbox_padding.call_count == 1
    assert mock_add_redact_box.call_count == 1


@pytest.mark.parametrize(
    "dcm_path, expected_error_type",
    [
        (Path(TEST_DICOM_PARENT_DIR), "FileNotFoundError"),
        (Path("nonexistentfile.extension"), "FileNotFoundError"),
    ],
)
def test_DicomImageRedactorEngine_redact_single_dicom_image_exceptions(
    mock_engine: DicomImageRedactorEngine,
    dcm_path: str,
    expected_error_type: str,
):
    """Test error handling of DicomImageRedactorEngine _redact_single_dicom_image()

    Args:
        mock_engine (DicomImageRedactorEngine): DicomImageRedactorEngine object.
        dcm_path (str): Path to input DICOM file or dir.
        expected_error_type (str): Type of error we expect to be raised.
    """
    with pytest.raises(Exception) as exc_info:
        # Act
        mock_engine._redact_single_dicom_image(
            dcm_path, 0.75, "contrast", 25, False, "."
        )

    # Assert
    assert expected_error_type == exc_info.typename


# ------------------------------------------------------
# DicomImageRedactorEngine _redact_multiple_dicom_images()
# ------------------------------------------------------
@pytest.mark.parametrize(
    "dcm_path, output_dir, overwrite",
    [
        (Path(TEST_DICOM_PARENT_DIR), "output", False),
        (Path(TEST_DICOM_PARENT_DIR), "output", True),
        (Path(TEST_DICOM_DIR_1), "output", False),
        (Path(TEST_DICOM_DIR_2), "output", False),
        (Path(TEST_DICOM_DIR_3), "output", False),
    ],
)
def test_DicomImageRedactorEngine_redact_multiple_dicom_images_happy_path(
    mocker,
    mock_engine: DicomImageRedactorEngine,
    dcm_path: str,
    output_dir: str,
    overwrite: bool,
):
    """Test happy path for DicomImageRedactorEngine _redact_multiple_dicom_images()

    Args:
        mock_engine (DicomImageRedactorEngine): DicomImageRedactorEngine object.
        dcm_path (str): Path to input DICOM file or dir.
        output_dir (str): Path to parent directory to write output to.
        overwrite (bool): True if overwriting original files.
    """
    # Arrange
    crop_ratio = 0.75
    mock_copy_files = mocker.patch(
        "presidio_image_redactor.dicom_image_redactor_engine.DicomImageRedactorEngine._copy_files_for_processing",
        return_value=dcm_path,
    )
    mock_dcm_files = [
        Path("dir1/dir2/file1.dcm"),
        Path("dir1/dir2/file2.dcm"),
        Path("dir1/dir2/dir3/file3.dcm"),
    ]
    mock_get_all_dcm_files = mocker.patch(
        "presidio_image_redactor.dicom_image_redactor_engine.DicomImageRedactorEngine._get_all_dcm_files",
        return_value=mock_dcm_files,
    )
    mock_redact_single = mocker.patch(
        "presidio_image_redactor.dicom_image_redactor_engine.DicomImageRedactorEngine._redact_single_dicom_image",
        return_value=None,
    )

    # Act
    mock_engine._redact_multiple_dicom_images(
        dcm_path, crop_ratio, "contrast", 25, overwrite, output_dir
    )

    # Assert
    if overwrite is True:
        assert mock_copy_files.call_count == 0
    else:
        assert mock_copy_files.call_count == 1
    assert mock_get_all_dcm_files.call_count == 1
    assert mock_redact_single.call_count == len(mock_dcm_files)


@pytest.mark.parametrize(
    "dcm_path, expected_error_type",
    [
        (Path(TEST_DICOM_PARENT_DIR, "0_ORIGINAL.dcm"), "FileNotFoundError"),
        (Path("nonexistentdir"), "FileNotFoundError"),
    ],
)
def test_DicomImageRedactorEngine_redact_multiple_dicom_images_exceptions(
    mock_engine: DicomImageRedactorEngine,
    dcm_path: str,
    expected_error_type: str,
):
    """Test error handling of DicomImageRedactorEngine _redact_multiple_dicom_images()

    Args:
        mock_engine (DicomImageRedactorEngine): DicomImageRedactorEngine object.
        dcm_path (str): Path to input DICOM file or dir.
        expected_error_type (str): Type of error we expect to be raised.
    """
    with pytest.raises(Exception) as exc_info:
        # Act
        mock_engine._redact_multiple_dicom_images(
            dcm_path, 0.75, "contrast", 25, False, "."
        )

    # Assert
    assert expected_error_type == exc_info.typename


# ------------------------------------------------------
# DicomImageRedactorEngine redact_from_file()
# ------------------------------------------------------
@pytest.mark.parametrize(
    "dcm_path, mock_dst_path",
    [
        (
            f"{TEST_DICOM_PARENT_DIR}/0_ORIGINAL.dcm",
            Path(TEST_DICOM_PARENT_DIR, "0_ORIGINAL.dcm"),
        ),
        (
            f"{TEST_DICOM_DIR_2}/1_ORIGINAL.DCM",
            Path(TEST_DICOM_DIR_2, "1_ORIGINAL.DCM"),
        ),
        (
            f"{TEST_DICOM_DIR_2}/2_ORIGINAL.dicom",
            Path(TEST_DICOM_DIR_2, "2_ORIGINAL.dicom"),
        ),
        (
            f"{TEST_DICOM_DIR_3}/3_ORIGINAL.DICOM",
            Path(TEST_DICOM_DIR_3, "3_ORIGINAL.DICOM"),
        ),
    ],
)
def test_DicomImageRedactorEngine_redact_from_file_happy_path(
    mocker,
    mock_engine: DicomImageRedactorEngine,
    dcm_path: str,
    mock_dst_path: Path,
):
    """Test happy path for DicomImageRedactorEngine redact_from_file()

    Args:
        mock_engine (DicomImageRedactorEngine): DicomImageRedactorEngine object.
        dcm_path (str): Path to input DICOM file or dir.
        mock_dst_path (pathlib.Path): Path to DICOM dir or file.
    """
    # Arrange
    mock_copy_files = mocker.patch(
        "presidio_image_redactor.dicom_image_redactor_engine.DicomImageRedactorEngine._copy_files_for_processing",
        return_value=mock_dst_path,
    )
    mock_redact_single = mocker.patch(
        "presidio_image_redactor.dicom_image_redactor_engine.DicomImageRedactorEngine._redact_single_dicom_image",
        return_value=None,
    )

    # Act
    mock_engine.redact_from_file(dcm_path, "output", 25, "contrast")

    # Assert
    assert mock_copy_files.call_count == 1
    assert mock_redact_single.call_count == 1


@pytest.mark.parametrize(
    "input_path, output_path, expected_error_type",
    [
        (TEST_DICOM_PARENT_DIR, "output", "TypeError"),
        (TEST_DICOM_DIR_1, "output", "TypeError"),
        (TEST_DICOM_DIR_2, "output", "TypeError"),
        (TEST_DICOM_DIR_3, "output", "TypeError"),
        (
            f"{TEST_DICOM_PARENT_DIR}/0_ORIGINAL.dcm",
            f"{TEST_DICOM_PARENT_DIR}/0_ORIGINAL.dcm",
            "TypeError",
        ),
        (
            f"{TEST_DICOM_PARENT_DIR}/0_ORIGINAL.dcm",
            f"{TEST_DICOM_DIR_3}/3_ORIGINAL.DICOM",
            "TypeError",
        ),
    ],
)
def test_DicomImageRedactorEngine_redact_from_file_exceptions(
    mock_engine: DicomImageRedactorEngine,
    input_path: str,
    output_path: Path,
    expected_error_type: str,
):
    """Test error handling of DicomImageRedactorEngine redact_from_file()

    Args:
        mock_engine (DicomImageRedactorEngine): DicomImageRedactorEngine object.
        input_path (str): Path to input DICOM file or dir.
        output_path (pathlib.Path): Path to DICOM dir or file.
        expected_error_type (str): Type of error we expect to be raised.
    """
    with pytest.raises(Exception) as exc_info:
        # Act
        mock_engine.redact_from_file(input_path, output_path, 25, "contrast")

    # Assert
    assert expected_error_type == exc_info.typename


# ------------------------------------------------------
# DicomImageRedactorEngine redact_from_directory()
# ------------------------------------------------------
@pytest.mark.parametrize(
    "dcm_path, mock_dst_path",
    [
        (TEST_DICOM_PARENT_DIR, Path(TEST_DICOM_PARENT_DIR)),
        (TEST_DICOM_DIR_2, Path(TEST_DICOM_DIR_1)),
        (TEST_DICOM_DIR_2, Path(TEST_DICOM_DIR_2)),
        (TEST_DICOM_DIR_3, Path(TEST_DICOM_DIR_3)),
    ],
)
def test_DicomImageRedactorEngine_redact_from_directory_happy_path(
    mocker,
    mock_engine: DicomImageRedactorEngine,
    dcm_path: str,
    mock_dst_path: Path,
):
    """Test happy path for DicomImageRedactorEngine redact_from_directory()

    Args:
        mock_engine (DicomImageRedactorEngine): DicomImageRedactorEngine object.
        dcm_path (str): Path to input DICOM file or dir.
        mock_dst_path (pathlib.Path): Path to DICOM dir or file.
    """
    # Arrange
    mock_copy_files = mocker.patch(
        "presidio_image_redactor.dicom_image_redactor_engine.DicomImageRedactorEngine._copy_files_for_processing",
        return_value=mock_dst_path,
    )
    mock_redact_multiple = mocker.patch(
        "presidio_image_redactor.dicom_image_redactor_engine.DicomImageRedactorEngine._redact_multiple_dicom_images",
        return_value=None,
    )

    # Act
    mock_engine.redact_from_directory(dcm_path, "output", 25, "contrast")

    # Assert
    assert mock_copy_files.call_count == 1
    assert mock_redact_multiple.call_count == 1


@pytest.mark.parametrize(
    "input_path, output_path, expected_error_type",
    [
        (f"{TEST_DICOM_PARENT_DIR}/0_ORIGINAL.dcm", "output", "TypeError"),
        (TEST_DICOM_DIR_1, f"{TEST_DICOM_PARENT_DIR}/0_ORIGINAL.dcm", "TypeError"),
        ("nonexistentdir", "output", "TypeError"),
    ],
)
def test_DicomImageRedactorEngine_redact_from_directory_exceptions(
    mock_engine: DicomImageRedactorEngine,
    input_path: str,
    output_path: Path,
    expected_error_type: str,
):
    """Test error handling of DicomImageRedactorEngine redact_from_directory()

    Args:
        mock_engine (DicomImageRedactorEngine): DicomImageRedactorEngine object.
        input_path (str): Path to input DICOM file or dir.
        output_path (pathlib.Path): Path to DICOM dir or file.
        expected_error_type (str): Type of error we expect to be raised.
    """
    with pytest.raises(Exception) as exc_info:
        # Act
        mock_engine.redact_from_directory(input_path, output_path, 25, "contrast")

    # Assert
    assert expected_error_type == exc_info.typename<|MERGE_RESOLUTION|>--- conflicted
+++ resolved
@@ -5,16 +5,8 @@
 import numpy as np
 from PIL import Image
 import pydicom
-<<<<<<< HEAD
 from presidio_image_redactor.dicom_image_redactor_engine import DicomImageRedactorEngine
-from presidio_image_redactor.entities.image_recognizer_result import (
-    ImageRecognizerResult,
-)
 from typing import Union, Tuple, TypeVar
-=======
-from presidio_image_redactor import DicomImageRedactorEngine
-from typing import Union, Tuple
->>>>>>> 5512a39c
 import pytest
 
 T = TypeVar('T')
